--- conflicted
+++ resolved
@@ -67,13 +67,9 @@
 		mux.Handle("/", http.StripPrefix("/", handler))
 	} else {
 		// If a custom basepath is defined, we show a greeting at the root path...
-<<<<<<< HEAD
-		mux.HandleFunc("/", DisplayGreeting)
-=======
 		if Flags.ShowGreeting {
-			http.HandleFunc("/", DisplayGreeting)
+			mux.HandleFunc("/", DisplayGreeting)
 		}
->>>>>>> 9e91baf1
 
 		// ... and register a route with and without the trailing slash, so we can
 		// handle uploads for /files/ and /files, for example.
